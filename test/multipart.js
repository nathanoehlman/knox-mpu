--- conflicted
+++ resolved
@@ -45,7 +45,6 @@
         stream.start();
     });
 
-<<<<<<< HEAD
     it('should be able to abort a stream piped directly to Amazon S3 if max file using the multi part upload', function(done) {
         var testLength = 7242880,
             chunkSize = 2048,
@@ -69,8 +68,6 @@
         stream.start();
     });
 
-=======
->>>>>>> 3af8bb88
     it('should be able to upload a small file to S3', function(done) {
 
         var testLength = 242880,
@@ -140,10 +137,6 @@
 
             });
         });
-<<<<<<< HEAD
-    });
-=======
-
     });
 
     it('shouldn\'t make any error when not adding a callback', function(done) {
@@ -174,6 +167,4 @@
         stream.start();
 
     });
-
->>>>>>> 3af8bb88
-})+});