var _ = require('lodash'),
    EventEmitter = require('events').EventEmitter,
    Batch = require('batch'),
    fs = require('fs'),
    path = require('path'),
    os = require('os'),
    util = require('util'),
    parse = require('./parse');

/**
 * Initializes a Amazon S3 Multi part file upload with the given options
 */
function MultiPartUpload(opts, callback) {
    if (!opts.client || !opts.objectName) {
        throw new Error('MultiPart upload must be created from a client and provide a object name');
    }
    
    if (!opts.stream && !opts.file) {
        throw new Error('MultiPart upload must be passed either a stream or file parameter');
    }
    
    if (opts.stream && opts.file) {
        throw new Error('You cannot provide both a stream and a file to upload');
    }
 
    this.objectName = opts.objectName;
    this.headers = opts.headers || {};
    this.client = opts.client;
    this.partSize = opts.partSize || 5242880; // 5MB default
    this.uploadId = null;
    this.uploads = new Batch();

    // initialise the tmp directory based on opts (fallback to os.tmpDir())
    this.tmpDir = opts.tmpDir || os.tmpDir();
    
    if (opts.stream) {
        this._putStream(opts.stream, callback);
    } else {
        this._putFile(opts.file, callback);
    }
    
}
util.inherits(MultiPartUpload, EventEmitter);

/**
 * Attempts to initiate the MultiPartUpload request (gets the upload ID)
 */
MultiPartUpload.prototype._initiate = function(callback) {
    // Send the initiate request
    var req = this.client.request('POST', this.objectName + '?uploads', this.headers),
        mpu = this;
        
    // Handle the xml response
    parse.xmlResponse(req, function(err, body) {
        
        if (err) return callback(err);        
        if (!body.UploadId) return callback('Invalid upload ID');

        mpu.uploadId = body.UploadId;
        mpu.emit('initiated', body.UploadId);
        return callback(null, body.UploadId);
    });

    req.end();
};

/**
 * Streams a file to S3 using a multipart form upload
 *
 * Divides the file into separate files, and then writes them to Amazon S3
 */
MultiPartUpload.prototype._putFile = function(file, callback) {
    if (!file) return callback('Invalid file');
    
    var mpu = this;
    
    fs.exists(file, function(exists) {
        if (!exists) {
            return callback('File does not exist');
        }
        
        var stream = fs.createReadStream(file);
        mpu._putStream(stream, callback);
    });
};

/**
 * Streams a stream to S3 using a multipart form upload.
 * 
 * It will attempt to initialize the upload (if not already started), read the stream in, 
 * write the stream to a temporary file of the given partSize, and then start uploading a part
 * each time a part is available
 */
MultiPartUpload.prototype._putStream = function(stream, callback) {  
  
    if (!stream) return callback('Invalid stream');

    var mpu = this;

    if (!this.uploadId) {
        this._initiate(function(err, uploadId) {
            if (err || !uploadId) return callback('Unable to initiate stream upload');
        });    
    } 
    // Start handling the stream straight away
    mpu._handleStream(stream, callback);
};

/**
  Handles an incoming stream, divides it into parts, and uploads it to S3
 **/
MultiPartUpload.prototype._handleStream = function(stream, callback) {

    var mpu = this, 
        parts = [], 
        current;

    // Create a new part
    function newPart() {
        var partId = parts.length + 1,
<<<<<<< HEAD
            partFileName = path.resolve(path.join(os.tmpDir(), 'mpu-' + this.objectName + '-' + random_seed() + '-' + (mpu.uploadId || Date.now()) + '-' + partId)),
=======
            partFileName = path.resolve(path.join(mpu.tmpDir, 'mpu-' + (mpu.uploadId || Date.now()) + '-' + partId)),
>>>>>>> 6ec43559
            partFile = fs.createWriteStream(partFileName),
            part = {
                id: partId,
                stream: partFile,
                fileName: partFileName,
                length: 0
            };

        parts.push(part);
        return part;
    }

    function partReady(part) {
        if (!part) return;

        // Ensure the stream is closed
        if (part.stream.writable) {
            part.stream.end();
        }
        mpu.uploads.push(mpu._uploadPart.bind(mpu, part));
    }

    // Handle the data coming in
    stream.on('data', function(buffer) {
        if (!current) {
            current = newPart();
        }

        current.stream.write(buffer);
        current.length += buffer.length;

        // Check if we have a part
        if (current.length >= mpu.partSize) {
            partReady(current);
            current = null;
        }
    });

    // Handle the end of the stream
    stream.on('end', function() {
        if (current) {
            partReady(current);
        }
        
        // Wait for the completion of the uploads
        return mpu._completeUploads(callback);
    });

    // Handle errors
    stream.on('error', function(err) {
        // Clean up
        return callback(err);
    });
};

/**
  Uploads a part, or if we are not ready yet, waits for the upload to be initiated
  and will then upload
 **/
MultiPartUpload.prototype._uploadPart = function(part, callback) {    
    
    // If we haven't started the upload yet, wait for the initialization
    if (!this.uploadId) {
        return this.on('initiated', this._uploadPart.bind(this, part, callback));
    }

    var url = this.objectName + '?partNumber=' + part.id + '&uploadId=' + this.uploadId,
        headers = { 'Content-Length': part.length },
        req = this.client.request('PUT', url, headers),
        partStream = fs.createReadStream(part.fileName),
        mpu = this;

    // Wait for the upload to complete
    req.on('response', function(res) { 
        if (res.statusCode != 200) return callback({part: part.id, message: 'Upload failed'});
        
        // Grab the etag and return it
        var etag = res.headers.etag,
            result = {part: part.id, etag: etag, size: part.length};
        
        mpu.emit('uploaded', result);
        
        // Remove the temporary file
        fs.unlink(part.fileName, function(err) {
            return callback(err, result);
        });        
    });
    
    // Handle errors
    req.on('error', function(err) {
        var result = {part: part.id, message: err};
        mpu.emit('failed', result);
        return callback(result);
    });
      
    partStream.pipe(req);
    mpu.emit('uploading', part.id);
};

/**
  Indicates that all uploads have been started and that we should wait for completion
 **/
MultiPartUpload.prototype._completeUploads = function(callback) {    
    
    var mpu = this;    

    this.uploads.end(function(err, results) {
        
        if (err) return callback(err);
        
        var size = 0, parts, body;
        parts = _.map(results, function(value) {
            size += value.size;
            return util.format('<Part><PartNumber>%d</PartNumber><ETag>%s</ETag></Part>', value.part, value.etag);
        }).join('');
        
        var req = mpu.client.request('POST', mpu.objectName + '?uploadId=' + mpu.uploadId);
        
        // Register the response handler
        parse.xmlResponse(req, function(err, body) {
            if (err) return callback(err);        
            delete body.$;
            body.size = size;
            mpu.emit('completed', body);
            return callback(null, body);
        });
        
        // Write the request
        req.write('<CompleteMultipartUpload>' + parts + '</CompleteMultipartUpload>');
        req.end();
    });    
};

module.exports = MultiPartUpload;

function random_seed(){
    return 'xxxx'.replace(/[xy]/g, function(c) {var r = Math.random()*16|0,v=c=='x'?r:r&0x3|0x8;return v.toString(16);});
}<|MERGE_RESOLUTION|>--- conflicted
+++ resolved
@@ -118,11 +118,7 @@
     // Create a new part
     function newPart() {
         var partId = parts.length + 1,
-<<<<<<< HEAD
-            partFileName = path.resolve(path.join(os.tmpDir(), 'mpu-' + this.objectName + '-' + random_seed() + '-' + (mpu.uploadId || Date.now()) + '-' + partId)),
-=======
-            partFileName = path.resolve(path.join(mpu.tmpDir, 'mpu-' + (mpu.uploadId || Date.now()) + '-' + partId)),
->>>>>>> 6ec43559
+            partFileName = path.resolve(path.join(mpu.tmpDir, 'mpu-' + this.objectName + '-' + random_seed() + '-' + (mpu.uploadId || Date.now()) + '-' + partId)),
             partFile = fs.createWriteStream(partFileName),
             part = {
                 id: partId,
