--- conflicted
+++ resolved
@@ -265,24 +265,21 @@
         return callback(result);
     });
 
-<<<<<<< HEAD
     if (!this.noDisk) {
+        partStream.on('data', function (data) {
+            mpu.emit('progress', {
+                part: part.id,
+                written: data.length,
+                total: part.length,
+                percent: data.length / part.length * 100 | 0
+            });
+        });
         partStream.pipe(req);
     } else {
         req.write(part.data);
         req.end();
     }
-=======
-    partStream.on('data', function (data) {
-        mpu.emit('progress', {
-            part: part.id,
-            written: data.length,
-            total: part.length,
-            percent: data.length / part.length * 100 | 0
-        });
-    });
-    partStream.pipe(req);
->>>>>>> 358f7b86
+
     mpu.emit('uploading', part.id);
 };
 
